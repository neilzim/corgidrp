# Byte-compiled / optimized / DLL files
__pycache__/
*.py[cod]

# C extensions
*.so

# Distribution / packaging
.Python
env/
build/
develop-eggs/
dist/
downloads/
eggs/
.eggs/
lib/
lib64/
parts/
sdist/
var/
*.egg-info/
.installed.cfg
*.egg

# PyInstaller
#  Usually these files are written by a python script from a template
#  before PyInstaller builds the exe, so as to inject date/other infos into it.
*.manifest
*.spec

# Installer logs
pip-log.txt
pip-delete-this-directory.txt

# Unit test / coverage reports
htmlcov/
.tox/
.coverage
.coverage.*
.cache
nosetests.xml
coverage.xml
*,cover

# Translations
*.mo
*.pot

# Django stuff:
*.log

# Sphinx documentation
docs/_build/

# PyBuilder
target/

# aux data
tests/simdata/*
tests/walker_output/*
tests/testcalib/*
tests/e2e_tests/*/*.json

# editor files
.vscode/*
.*.swp
.exrc

#jupyter cruft
.ipynb_checkpoints

# mac cruft
.DS_Store

# data files
*.fits
*.FITS
<<<<<<< HEAD

# Output figures
figures/
tests/figures/
=======
>>>>>>> 6e7e11b2
<|MERGE_RESOLUTION|>--- conflicted
+++ resolved
@@ -76,10 +76,7 @@
 # data files
 *.fits
 *.FITS
-<<<<<<< HEAD
 
 # Output figures
 figures/
-tests/figures/
-=======
->>>>>>> 6e7e11b2
+tests/figures/