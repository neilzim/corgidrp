--- conflicted
+++ resolved
@@ -57,8 +57,7 @@
     darksub_dataset.update_after_processing_step(history_msg, new_all_data=darksub_cube, header_entries = {"BUNIT":"photoelectrons"})
 
     return darksub_dataset
-
-<<<<<<< HEAD
+  
 def flat_division(input_dataset, flat_field):
     """
     
@@ -92,10 +91,8 @@
 
     return flatdiv_dataset
 
-def frame_select(input_dataset):
-=======
 def frame_select(input_dataset, bpix_frac=100., overexp=False, tt_thres=None):
->>>>>>> 906f0cbd
+  
     """
     
     Selects the frames that we want to use for further processing.
@@ -192,26 +189,7 @@
 
     return input_dataset.copy()
 
-<<<<<<< HEAD
-def correct_bad_pixels(input_dataset):
-=======
-def flat_division(input_dataset, master_flat):
-    """
-    
-    Divide the dataset by the master flat field. 
-
-    Args:
-        input_dataset (corgidrp.data.Dataset): a dataset of Images (L2a-level)
-        master_flat (corgidrp.data.Flat): a master flat field to divide by
-
-    Returns:
-        corgidrp.data.Dataset: a version of the input dataset with the flat field divided out
-    """
-
-    return input_dataset.copy()
-
 def desmear(input_dataset, detector_params):
->>>>>>> 906f0cbd
     """
 
     EXCAM has no shutter, and so continues to illuminate the detector during
