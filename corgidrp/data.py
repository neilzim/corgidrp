--- conflicted
+++ resolved
@@ -919,7 +919,6 @@
 
         return new_bp
 
-<<<<<<< HEAD
 class AstrometricCalibration(Image):
     """
     Class for astrometric calibration file. 
@@ -966,7 +965,7 @@
         # check that this is actually an AstrometricCalibration file that was read in
         if 'DATATYPE' not in self.ext_hdr or self.ext_hdr['DATATYPE'] != 'AstrometricCalibration':
             raise ValueError("File that was loaded was not an AstrometricCalibration file.")    
-=======
+
 class DetectorNoiseMaps(Image):
     """
     Class for DetectorNoiseMaps calibration file. The data is a 3-D stack of 3 frames, each of which is a full SCI frame of fitted
@@ -1078,7 +1077,6 @@
         self.ext_hdr['DRPCTIME'] =  time.Time.now().isot
 
         return new_nm
->>>>>>> 1d9be90b
 
 class DetectorParams(Image):
     """
@@ -1223,14 +1221,10 @@
              "Dark" : Dark,
               "NonLinearityCalibration" : NonLinearityCalibration,
               "KGain" : KGain,
-<<<<<<< HEAD
-=======
               "BadPixelMap" : BadPixelMap,
               "DetectorNoiseMaps": DetectorNoiseMaps,
->>>>>>> 1d9be90b
               "FlatField" : FlatField,
               "DetectorParams" : DetectorParams,
-              "BadPixelMap" : BadPixelMap,
               "AstrometricCalibration" : AstrometricCalibration }
 
 def autoload(filepath):
