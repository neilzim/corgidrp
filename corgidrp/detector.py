# Place to put detector-related utility functions

import numpy as np
import corgidrp.data as data
from scipy import interpolate
from astropy.time import Time
from scipy.ndimage import median_filter

def create_dark_calib(dark_dataset):
    """
    Turn this dataset of image frames that were taken to measure
    the dark current into a dark calibration frame and determines the corresponding error

    Args:
        dark_dataset (corgidrp.data.Dataset): a dataset of Image frames (L2a-level)

    Returns:
        data.Dark: a dark calibration frame
    """
    combined_frame = np.nanmean(dark_dataset.all_data, axis=0)

    new_dark = data.Dark(combined_frame, pri_hdr=dark_dataset[0].pri_hdr.copy(),
                         ext_hdr=dark_dataset[0].ext_hdr.copy(), input_dataset=dark_dataset)

    # determine the standard error of the mean: stddev/sqrt(n_frames)
    new_dark.err = np.nanstd(dark_dataset.all_data, axis=0)/np.sqrt(len(dark_dataset))
    new_dark.err = new_dark.err.reshape((1,)+new_dark.err.shape) #Get it into the right dimensions

    return new_dark

def create_flatfield(flat_dataset):
    
    """
    Turn this dataset of image frames that were taken for performing the flat calibration and
    to make one master flat image
    this is currently a placeholder, until the final flat fielding calibration package is completed. 

    Args:
       flat_dataset (corgidrp.data.Dataset): a dataset of Image frames (L2a-level)

    Returns:
        flat_field (corgidrp.data.FlatField): a master flat for flat calibration
    """  
    
    
    combined_frame = np.nanmean(flat_dataset.all_data, axis=0)
 
    flat_field = data.FlatField(combined_frame, pri_hdr=flat_dataset[0].pri_hdr.copy(),
                         ext_hdr=flat_dataset[0].ext_hdr.copy(), input_dataset=flat_dataset)
    
    #determine the standard error of the mean: stddev/sqrt(n_frames)
    flat_field.err = np.nanstd(flat_dataset.all_data, axis=0)/np.sqrt(len(flat_dataset))
    flat_field.err=flat_field.err.reshape((1,)+flat_field.err.shape) # Get it into the right dimension

    
    return flat_field

def get_relgains(frame, em_gain, non_lin_correction):
    """
    For a given bias subtracted frame of dn counts, return a same sized
    array of relative gain values.

    This algorithm contains two interpolations:

    - A 2d interpolation to find the relative gain curve for a given EM gain
    - A 1d interpolation to find a relative gain value for each given dn
      count value.

    Both of these interpolations are linear, and both use their edge values as
    constant extrapolations for out of bounds values.

    Parameters:
        frame (array_like): Array of dn count values.
        em_gain (float): Detector EM gain.
        non_lin_correction (corgi.drp.NonLinearityCorrection): A NonLinearityCorrection calibration file.

    Returns:
        array_like: Array of relative gain values.
    """

    # Column headers are gains, row headers are dn counts
    gain_ax = non_lin_correction.data[0, 1:]
    count_ax = non_lin_correction.data[1:, 0]
    # Array is relative gain values at a given dn count and gain
    relgains = non_lin_correction.data[1:, 1:]

    #MMB Note: This check is maybe better placed in the code that is saving the non-linearity correction file?
    # Check for increasing axes
    if np.any(np.diff(gain_ax) <= 0):
        raise ValueError('Gain axis (column headers) must be increasing')
    if np.any(np.diff(count_ax) <= 0):
        raise ValueError('Counts axis (row headers) must be increasing')
    # Check that curves (data in columns) contain or straddle 1.0
    if (np.min(relgains, axis=0) > 1).any() or \
       (np.max(relgains, axis=0) < 1).any():
        raise ValueError('Gain curves (array columns) must contain or '
                              'straddle a relative gain of 1.0')

    # Create interpolation for em gain (x), counts (y), and relative gain (z).
    # Note that this defaults to using the edge values as fill_value for
    # out of bounds values (same as specified below in interp1d)
    f = interpolate.RectBivariateSpline(gain_ax,
                                    count_ax,
                                    relgains.T,
                                    kx=1,
                                    ky=1,
    )
    # Get the relative gain curve for the given gain value
    relgain_curve = f(em_gain, count_ax)[0]

    # Create interpolation for dn counts (x) and relative gains (y). For
    # out of bounds values use edge values
    ff = interpolate.interp1d(count_ax, relgain_curve, kind='linear',
                              bounds_error=False,
                              fill_value=(relgain_curve[0], relgain_curve[-1]))
    # For each dn count, find the relative gain
    counts_flat = ff(frame.ravel())

    return counts_flat.reshape(frame.shape)

detector_areas= {
    'SCI' : {
        'frame_rows' : 1200,
        'frame_cols' : 2200,
        'image' : {
            'rows': 1024,
            'cols': 1024,
            'r0c0': [13, 1088]
            },
        'prescan' : {
            'rows': 1200,
            'cols': 1088,
            'r0c0': [0, 0]
            },
        'prescan_reliable' : {
            'rows': 1200,
            'cols': 200,
            'r0c0': [0, 800]
            },
        'parallel_overscan' : {
            'rows': 163,
            'cols': 1056,
            'r0c0': [1037, 1088]
            },
        'serial_overscan' : {
            'rows': 1200,
            'cols': 56,
            'r0c0': [0, 2144]
            },
        },
    'ENG' :{
        'frame_rows' : 2200,
        'frame_cols' : 2200,
        'image' : {
            'rows': 1024,
            'cols': 1024,
            'r0c0': [13, 1088]
            },
        'prescan' : {
            'rows': 2200,
            'cols': 1088,
            'r0c0': [0, 0]
            },
        'prescan_reliable' : {
            'rows': 2200,
            'cols': 200,
            'r0c0': [0, 800]
            },
        'parallel_overscan' : {
            'rows': 1163,
            'cols': 1056,
            'r0c0': [1037, 1088]
            },
        'serial_overscan' : {
            'rows': 2200,
            'cols': 56,
            'r0c0': [0, 2144]
            },
        },
    }

def slice_section(frame, obstype, key):
    """
    Slice 2d section out of frame

    Args:
        frame (np.ndarray): Full frame consistent with size given in frame_rows, frame_cols
        obstype (str): Keyword referencing the observation type (e.g. 'ENG' or 'SCI')
        key (str): Keyword referencing section to be sliced; must exist in detector_areas

    Returns:
        np.ndarray: a 2D array of the specified detector area
    """
    rows = detector_areas[obstype][key]['rows']
    cols = detector_areas[obstype][key]['cols']
    r0c0 = detector_areas[obstype][key]['r0c0']

    section = frame[r0c0[0]:r0c0[0]+rows, r0c0[1]:r0c0[1]+cols]
    if section.size == 0:
        raise Exception('Corners invalid. Tried to slice shape of {0} from {1} to {2} rows and {3} columns'.format(frame.shape, r0c0, rows, cols))
    return section

def plot_detector_areas(detector_areas, areas=('image', 'prescan',
        'prescan_reliable', 'parallel_overscan', 'serial_overscan')):
    """
    Create an image of the detector areas for visualization and debugging

    Args:
        detector_areas (dict): a dictionary of image constants
        areas (tuple): a tuple of areas to create masks for

    Returns:
        np.ndarray: an image of the detector areas
    """
    detector_areas = make_detector_areas(detector_areas, areas=areas)
    detector_area_image = np.zeros(
        (detector_areas['frame_rows'], detector_areas['frame_cols']), dtype=int)
    for i, area in enumerate(areas):
        detector_area_image[detector_areas[area]] = i + 1
    return detector_area_image

def detector_area_mask(detector_areas, area='image'):
    """
    Create a mask for the detector area

    Args:
        detector_areas (dict): a dictionary of image constants
        area (str): the area of the detector to create a mask for

    Returns:
        np.ndarray: a mask for the detector area
    """
    mask = np.zeros((detector_areas['frame_rows'], detector_areas['frame_cols']), dtype=bool)
    mask[detector_areas[area]['r0c0'][0]:detector_areas[area]['r0c0'][0] + detector_areas[area]['rows'],
            detector_areas[area]['r0c0'][1]:detector_areas[area]['r0c0'][1] + detector_areas[area]['cols']] = True
    return mask

def make_detector_areas(detector_areas, areas=('image', 'prescan', 'prescan_reliable',
        'parallel_overscan', 'serial_overscan')):
    """
    Create a dictionary of masks for the different detector areas

    Args:
        detector_areas (dict): a dictionary of image constants
        areas (tuple): a tuple of areas to create masks for

    Returns:
        dict: a dictionary of masks for the different detector areas
    """
    detector_areas = {}
    for area in areas:
        detector_areas[area] = detector_area_mask(detector_areas, area=area)
    return detector_areas


def flag_cosmics(cube, fwc, sat_thresh, plat_thresh, cosm_filter, cosm_box,
                   cosm_tail, mode='image'):
    """Identify and remove saturated cosmic ray hits and tails.

    Use sat_thresh (interval 0 to 1) to set the threshold above which cosmics
    will be detected. For example, sat_thresh=0.99 will detect cosmics above
    0.99*fwc.

    Use plat_thresh (interval 0 to 1) to set the threshold under which cosmic
    plateaus will end. For example, if plat_thresh=0.85, once a cosmic is
    detected the beginning and end of its plateau will be determined where the
    pixel values drop below 0.85*fwc.

    Use cosm_filter to determine the smallest plateaus (in pixels) that will
    be identified. A reasonable value is 2.

    Args:
        cube (array_like, float):
            3D cube of image data (bias of zero).
        fwc (float):
            Full well capacity of detector *in DNs*.  Note that this may require a
            conversion as FWCs are usually specified in electrons, but the image
            is in DNs at this point.
        sat_thresh (float):
            Multiplication factor for fwc that determines saturated cosmic pixels.
        plat_thresh (float):
            Multiplication factor for fwc that determines edges of cosmic plateu.
        cosm_filter (int):
            Minimum length in pixels of cosmic plateus to be identified.
        cosm_box (int):
            Number of pixels out from an identified cosmic head (i.e., beginning of
            the plateau) to mask out.
            For example, if cosm_box is 3, a 7x7 box is masked,
            with the cosmic head as the center pixel of the box.
        cosm_tail (int):
            Number of pixels in the row downstream of the end of a cosmic plateau
            to mask.  If cosm_tail is greater than the number of
            columns left to the end of the row from the cosmic
            plateau, the cosmic masking ends at the end of the row.
        mode (string):
            If 'image', an image-area input is assumed, and if the input
            tail length is longer than the length to the end of the image-area row,
            the mask is truncated at the end of the row.
            If 'full', a full-frame input is assumed, and if the input tail length
            is longer than the length to the end of the full-frame row, the masking
            continues onto the next row.  Defaults to 'image'.

    Returns:
        array_like, int:
            Mask for pixels that have been set to zero.

    Notes
    -----
    This algorithm uses a row by row method for cosmic removal. It first finds
    streak rows, which are rows that potentially contain cosmics. It then
    filters each of these rows in order to differentiate cosmic hits (plateaus)
    from any outlier saturated pixels. For each cosmic hit it finds the leading
    ledge of the plateau and kills the plateau (specified by cosm_filter) and
    the tail (specified by cosm_tail).

    |<-------- streak row is the whole row ----------------------->|
     ......|<-plateau->|<------------------tail---------->|.........

    B Nemati and S Miller - UAH - 02-Oct-2018

    """
    mask = np.zeros(cube.shape, dtype=int)

    # Do a cheap prefilter for rows that don't have anything bright
    max_rows = np.max(cube, axis=-1,keepdims=True)
    ji_streak_rows = np.transpose(np.array((max_rows >= sat_thresh*fwc).nonzero()[:-1]))

    for j,i in ji_streak_rows:
        row = cube[j,i]

        # Find if and where saturated plateaus start in streak row
        i_begs = find_plateaus(row, fwc, sat_thresh, plat_thresh, cosm_filter)

        # If plateaus exist, kill the hit and the tail
        cutoffs = np.array([])
        ex_l = np.array([])
        if i_begs is not None:
            for i_beg in i_begs:
                # implement cosm_tail
                if i_beg+cosm_filter+cosm_tail+1 > mask.shape[2]:
                    ex_l = np.append(ex_l,
                            i_beg+cosm_filter+cosm_tail+1-mask.shape[2])
                    cutoffs = np.append(cutoffs, i+1)
                streak_end = int(min(i_beg+cosm_filter+cosm_tail+1,
                                mask.shape[2]))
                mask[j, i, i_beg:streak_end] = 1
                # implement cosm_box
                st_row = max(i-cosm_box, 0)
                end_row = min(i+cosm_box+1, mask.shape[1])
                st_col = max(i_beg-cosm_box, 0)
                end_col = min(i_beg+cosm_box+1, mask.shape[2])
                mask[j, st_row:end_row, st_col:end_col] = 1
                pass

        if mode == 'full' and len(ex_l) > 0:
            mask_rav = mask[j].ravel()
            for k in range(len(ex_l)):
                row = cutoffs[k]
                rav_ind = int(row * mask.shape[2] - 1)
                mask_rav[rav_ind:rav_ind + int(ex_l[k])] = 1


    return mask

def find_plateaus(streak_row, fwc, sat_thresh, plat_thresh, cosm_filter):
    """Find the beginning index of each cosmic plateau in a row.

    Args:
        streak_row (array_like, float):
            Row with possible cosmics.
        fwc (float):
            Full well capacity of detector *in DNs*.  Note that this may require a
            conversion as FWCs are usually specified in electrons, but the image
            is in DNs at this point.
        sat_thresh (float):
            Multiplication factor for fwc that determines saturated cosmic pixels.
        plat_thresh (float):
            Multiplication factor for fwc that determines edges of cosmic plateau.
        cosm_filter (float):
            Minimum length in pixels of cosmic plateaus to be identified.

    Returns:
        array_like, int:
            Index of plateau beginnings, or None if there is no plateau.
    """
    # Lowpass filter row to differentiate plateaus from standalone pixels
    # The way median_filter works, it will find cosmics that are cosm_filter-1
    # wide. Add 1 to cosm_filter to correct for this
    filtered = median_filter(streak_row, cosm_filter+1, mode='nearest')
    saturated = (filtered >= sat_thresh*fwc).nonzero()[0]

    if len(saturated) > 0:
        i_begs = np.array([])
        for i in range(len(saturated)):
            i_beg = saturated[i]
            while i_beg > 0 and streak_row[i_beg] >= plat_thresh*fwc:
                i_beg -= 1
            # unless saturated at col 0, shifts forward 1 to plateau start
            if streak_row[i_beg] < plat_thresh*fwc:
                i_beg += 1
            i_begs = np.append(i_begs, i_beg)

        return np.unique(i_begs).astype(int)
    else:
        return None

def calc_sat_fwc(emgain_arr,fwcpp_arr,fwcem_arr,sat_thresh):
    """Calculates the lowest full well capacity saturation threshold for each frame.

    Args:
        emgain_arr (np.array): 1D array of the EM gain value for each frame.
        fwcpp_arr (np.array): 1D array of the full-well capacity in the image
            frame (before em gain readout) value for each frame.
        fwcem_arr (np.array): 1D array of the full-well capacity in the EM gain
            register for each frame.
        sat_thresh (float): Multiplier for the full-well capacity to determine
            what qualifies as saturation. A reasonable value is 0.99

    Returns:
        np.array: lowest full well capacity saturation threshold for frames
    """
    possible_sat_fwcs_arr = np.append((emgain_arr * fwcpp_arr)[:,np.newaxis], fwcem_arr[:,np.newaxis],axis=1)
    sat_fwcs = sat_thresh * np.min(possible_sat_fwcs_arr,axis=1)

<<<<<<< HEAD
    return rowreadtime_sec


"""
Set of default parameters used in the calibration of Kgain

    offset_rowroi1: offset ROI constant
    offset_rowroi2: offset ROI constant
    offset_colroi1: offset ROI constant
    offset_colroi2: offset ROI constant
    rowroi1: ROI constant
    rowroi2: ROI constant
    colroi1: ROI constant
    colroi2: ROI constant
    rn_bins1: read noise bins range limit 1
    rn_bins2: read noise bins range limit 2
    max_DN_val: maximum DN value to be included in PTC
    signal_bins_N: number of bins in the signal variables
    log_plot1: log plot min value
    log_plot2: log plot max value
    log_plot3: log plot number of elements
"""
kgain_params= {
    # offset ROI constants
    'offset_rowroi1': 99,
    'offset_rowroi2': 1000,
    'offset_colroi1': 799,
    'offset_colroi2': 1000,
    
    # ROI constants
    'rowroi1': 9,
    'rowroi2': 1000,
    'colroi1': 1199,
    'colroi2': 2000,
    
    # read noise bins range limits
    'rn_bins1': -200,
    'rn_bins2': 201,
    
    # maximum DN value to be included in PTC
    'max_DN_val': 13000,
    
    # number of bins in the signal variables
    'signal_bins_N': 400,
    
    # log plot min, max, number values
    'logplot1': -1,
    'logplot2': 4,
    'logplot3': 200,
    }

"""
Set of default parameters used in the calibration of the non-linear response
of the detector

    offset_colroi1: offset ROI constant
    offset_colroi2: offset ROI constant
    rowroi1: ROI constant
    rowroi2: ROI constant
    colroi1: ROI constant
    colroi2: ROI constant
    rowback11: background ROI constant
    rowback12: background ROI constant
    rowback21: background ROI constant
    rowback22: background ROI constant
    colback11: background ROI constant
    colback12: background ROI constant
    colback21: background ROI constant
    colback22: background ROI constant
    min_exp: minimum exposure time, s
    num_bins: histogram bin parameters
    min_bin: histogram bin parameters
    min_mask_factor: factor for making mask
    lowess_frac: factor to use in lowess smoothing function
    rms_low_limit: rms relative error selection limit
    rms_upp_limit: rm relative error selection limit
    fit_upp_cutoff1: linear fit upper cutoff
    fit_upp_cutoff2: linear fit upper cutoff
    fit_low_cutoff1: linear fit upper cutoff
    fit_low_cutoff2: linear fit upper cutoff
"""
nonlin_params= {
    # offset column ROI range
    'offset_colroi1': 799,
    'offset_colroi2': 1000,
    
    # ROI constants
    'rowroi1': 305,
    'rowroi2': 736,
    'colroi1': 1385,
    'colroi2': 1846,
    
    # background ROIs
    'rowback11': 20,
    'rowback12': 301,
    'rowback21': 740,
    'rowback22': 1001,
    'colback11': 1200,
    'colback12': 2001,
    'colback21': 1200,
    'colback22': 2001,
    
    # minimum exposure time, s
    'min_exp': 0,
    
    # histogram bin parameters; min_bin is in DN
    'num_bins': 50,
    'min_bin': 200,
    
    # factor to mutiply bin_edge values when making mask
    'min_mask_factor': 1.1,
    
    # factor to use in lowess smoothing function, larger is smoother
    'lowess_frac': 0.1,
    
    # rms relative error selection limits for linear fit
    'rms_low_limit': 0.004,
    'rms_upp_limit': 0.2,
    
    # polyfit upper cutoffs
    'fit_upp_cutoff1': -2,
    'fit_upp_cutoff2': -3,
    
    # polyfit lower cutoffs
    'fit_low_cutoff1': 2,
    'fit_low_cutoff2': 1,
    }
=======
    return sat_fwcs
>>>>>>> 4aaa3519
<|MERGE_RESOLUTION|>--- conflicted
+++ resolved
@@ -403,7 +403,7 @@
         return np.unique(i_begs).astype(int)
     else:
         return None
-
+    
 def calc_sat_fwc(emgain_arr,fwcpp_arr,fwcem_arr,sat_thresh):
     """Calculates the lowest full well capacity saturation threshold for each frame.
 
@@ -422,134 +422,4 @@
     possible_sat_fwcs_arr = np.append((emgain_arr * fwcpp_arr)[:,np.newaxis], fwcem_arr[:,np.newaxis],axis=1)
     sat_fwcs = sat_thresh * np.min(possible_sat_fwcs_arr,axis=1)
 
-<<<<<<< HEAD
-    return rowreadtime_sec
-
-
-"""
-Set of default parameters used in the calibration of Kgain
-
-    offset_rowroi1: offset ROI constant
-    offset_rowroi2: offset ROI constant
-    offset_colroi1: offset ROI constant
-    offset_colroi2: offset ROI constant
-    rowroi1: ROI constant
-    rowroi2: ROI constant
-    colroi1: ROI constant
-    colroi2: ROI constant
-    rn_bins1: read noise bins range limit 1
-    rn_bins2: read noise bins range limit 2
-    max_DN_val: maximum DN value to be included in PTC
-    signal_bins_N: number of bins in the signal variables
-    log_plot1: log plot min value
-    log_plot2: log plot max value
-    log_plot3: log plot number of elements
-"""
-kgain_params= {
-    # offset ROI constants
-    'offset_rowroi1': 99,
-    'offset_rowroi2': 1000,
-    'offset_colroi1': 799,
-    'offset_colroi2': 1000,
-    
-    # ROI constants
-    'rowroi1': 9,
-    'rowroi2': 1000,
-    'colroi1': 1199,
-    'colroi2': 2000,
-    
-    # read noise bins range limits
-    'rn_bins1': -200,
-    'rn_bins2': 201,
-    
-    # maximum DN value to be included in PTC
-    'max_DN_val': 13000,
-    
-    # number of bins in the signal variables
-    'signal_bins_N': 400,
-    
-    # log plot min, max, number values
-    'logplot1': -1,
-    'logplot2': 4,
-    'logplot3': 200,
-    }
-
-"""
-Set of default parameters used in the calibration of the non-linear response
-of the detector
-
-    offset_colroi1: offset ROI constant
-    offset_colroi2: offset ROI constant
-    rowroi1: ROI constant
-    rowroi2: ROI constant
-    colroi1: ROI constant
-    colroi2: ROI constant
-    rowback11: background ROI constant
-    rowback12: background ROI constant
-    rowback21: background ROI constant
-    rowback22: background ROI constant
-    colback11: background ROI constant
-    colback12: background ROI constant
-    colback21: background ROI constant
-    colback22: background ROI constant
-    min_exp: minimum exposure time, s
-    num_bins: histogram bin parameters
-    min_bin: histogram bin parameters
-    min_mask_factor: factor for making mask
-    lowess_frac: factor to use in lowess smoothing function
-    rms_low_limit: rms relative error selection limit
-    rms_upp_limit: rm relative error selection limit
-    fit_upp_cutoff1: linear fit upper cutoff
-    fit_upp_cutoff2: linear fit upper cutoff
-    fit_low_cutoff1: linear fit upper cutoff
-    fit_low_cutoff2: linear fit upper cutoff
-"""
-nonlin_params= {
-    # offset column ROI range
-    'offset_colroi1': 799,
-    'offset_colroi2': 1000,
-    
-    # ROI constants
-    'rowroi1': 305,
-    'rowroi2': 736,
-    'colroi1': 1385,
-    'colroi2': 1846,
-    
-    # background ROIs
-    'rowback11': 20,
-    'rowback12': 301,
-    'rowback21': 740,
-    'rowback22': 1001,
-    'colback11': 1200,
-    'colback12': 2001,
-    'colback21': 1200,
-    'colback22': 2001,
-    
-    # minimum exposure time, s
-    'min_exp': 0,
-    
-    # histogram bin parameters; min_bin is in DN
-    'num_bins': 50,
-    'min_bin': 200,
-    
-    # factor to mutiply bin_edge values when making mask
-    'min_mask_factor': 1.1,
-    
-    # factor to use in lowess smoothing function, larger is smoother
-    'lowess_frac': 0.1,
-    
-    # rms relative error selection limits for linear fit
-    'rms_low_limit': 0.004,
-    'rms_upp_limit': 0.2,
-    
-    # polyfit upper cutoffs
-    'fit_upp_cutoff1': -2,
-    'fit_upp_cutoff2': -3,
-    
-    # polyfit lower cutoffs
-    'fit_low_cutoff1': 2,
-    'fit_low_cutoff2': 1,
-    }
-=======
-    return sat_fwcs
->>>>>>> 4aaa3519
+    return sat_fwcs