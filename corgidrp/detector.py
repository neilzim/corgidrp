--- conflicted
+++ resolved
@@ -28,30 +28,30 @@
     return new_dark
 
 def create_flatfield(flat_dataset):
-    
+
     """
     Turn this dataset of image frames that were taken for performing the flat calibration and
     to make one master flat image
-    this is currently a placeholder, until the final flat fielding calibration package is completed. 
+    this is currently a placeholder, until the final flat fielding calibration package is completed.
 
     Args:
        flat_dataset (corgidrp.data.Dataset): a dataset of Image frames (L2a-level)
 
     Returns:
         flat_field (corgidrp.data.FlatField): a master flat for flat calibration
-    """  
-    
-    
+    """
+
+
     combined_frame = np.nanmean(flat_dataset.all_data, axis=0)
- 
+
     flat_field = data.FlatField(combined_frame, pri_hdr=flat_dataset[0].pri_hdr.copy(),
                          ext_hdr=flat_dataset[0].ext_hdr.copy(), input_dataset=flat_dataset)
-    
+
     #determine the standard error of the mean: stddev/sqrt(n_frames)
     flat_field.err = np.nanstd(flat_dataset.all_data, axis=0)/np.sqrt(len(flat_dataset))
     flat_field.err=flat_field.err.reshape((1,)+flat_field.err.shape) # Get it into the right dimension
 
-    
+
     return flat_field
 
 def get_relgains(frame, em_gain, non_lin_correction):
@@ -481,13 +481,6 @@
 def find_plateaus(streak_row, fwc, sat_thresh, plat_thresh, cosm_filter):
     """Find the beginning index of each cosmic plateau in a row.
 
-<<<<<<< HEAD
-    Note that i_beg is set at one pixel before first plateau pixel, as these
-    pixels immediately neighboring the cosmic plateau are very often affected
-    by the cosmic hit as well.
-
-=======
->>>>>>> 86acd600
     Args:
         streak_row (array_like, float):
             Row with possible cosmics.
@@ -498,15 +491,9 @@
         sat_thresh (float):
             Multiplication factor for fwc that determines saturated cosmic pixels.
         plat_thresh (float):
-<<<<<<< HEAD
-            Multiplication factor for fwc that determines edges of cosmic plateu.
-        cosm_filter (float):
-            Minimum length in pixels of cosmic plateus to be identified.
-=======
             Multiplication factor for fwc that determines edges of cosmic plateau.
         cosm_filter (float):
             Minimum length in pixels of cosmic plateaus to be identified.
->>>>>>> 86acd600
 
     Returns:
         array_like, int:
