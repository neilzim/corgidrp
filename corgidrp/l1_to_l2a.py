--- conflicted
+++ resolved
@@ -1,20 +1,10 @@
-<<<<<<< HEAD
 # A file that holds the functions that transmogrify l1 data to l2a data
-from corgidrp.detector import get_relgains, Metadata, ReadMetadataException
-=======
-# A file that holds the functions that transmogrify l1 data to l2a data 
-from corgidrp.detector import get_relgains, slice_section, detector_areas, flag_cosmics, get_fwc_em_e, get_fwc_pp_e, calc_sat_fwc, get_kgain
->>>>>>> 5bcd8075
+from corgidrp.detector import get_relgains, Metadata, ReadMetadataException, get_fwc_em_e, get_fwc_pp_e, get_kgain, flag_cosmics, calc_sat_fwc
 import numpy as np
 from astropy.time import Time
 
-<<<<<<< HEAD
 def prescan_biassub(input_dataset, bias_offset=0., return_full_frame=False,
                     meta_path=None):
-=======
-def prescan_biassub(input_dataset, bias_offset=0., return_full_frame=False):
-    
->>>>>>> 5bcd8075
     """
     Measure and subtract the median bias in each row of the pre-scan detector region.
     This step also crops the images to just the science area, or
@@ -151,37 +141,26 @@
 
 def detect_cosmic_rays(input_dataset, sat_thresh=0.99, plat_thresh=0.85, cosm_filter=2):
     """
-<<<<<<< HEAD
-
-    Detects cosmis rays in a given images. Updates the DQ to reflect the pixels that are affected.
-    TODO: Decide if we want this step to optionally compensate for them, or if that's a different step.
-
-=======
-    Detects cosmic rays in a given dataset. Updates the DQ to reflect the pixels that are affected. 
-    TODO: (Eventually) Decide if we want to invest time in improving CR rejection (modeling and subtracting the hit 
+    Detects cosmic rays in a given dataset. Updates the DQ to reflect the pixels that are affected.
+    TODO: (Eventually) Decide if we want to invest time in improving CR rejection (modeling and subtracting the hit
     and tail rather than just flagging the whole row.)
     TODO: Decode incoming DQ mask to avoid double counting saturation/CR flags in case a similar custom step has been run beforehand.
-    
->>>>>>> 5bcd8075
+
     Args:
         input_dataset (corgidrp.data.Dataset): a dataset of Images that need cosmic ray identification (L1-level)
-        sat_thresh (float): 
+        sat_thresh (float):
             Multiplication factor for the pixel full-well capacity (fwc) that determines saturated cosmic
             pixels. Interval 0 to 1, defaults to 0.99. Lower numbers are more aggressive in flagging saturation.
-        plat_thresh (float): 
+        plat_thresh (float):
             Multiplication factor for pixel full-well capacity (fwc) that determines edges of cosmic
             plateau. Interval 0 to 1, defaults to 0.85. Lower numbers are more aggressive in flagging cosmic
             ray hits.
-        cosm_filter (int): 
+        cosm_filter (int):
             Minimum length in pixels of cosmic plateus to be identified. Defaults to 2
-    
-    Returns:
-<<<<<<< HEAD
-        corgidrp.data.Dataset: a version of the input dataset of the input dataset where the cosmic rays have been identified.
-=======
-        corgidrp.data.Dataset: 
-            A version of the input dataset of the input dataset where the cosmic rays have been identified. 
->>>>>>> 5bcd8075
+
+    Returns:
+        corgidrp.data.Dataset:
+            A version of the input dataset of the input dataset where the cosmic rays have been identified.
     """
     sat_dqval = 32 # DQ value corresponding to full well saturation
     cr_dqval = 128 # DQ value corresponding to CR hit
@@ -190,20 +169,20 @@
     crmasked_dataset = input_dataset.copy()
 
     crmasked_cube = crmasked_dataset.all_data
-    
+
 
     # Calculate the full well capacity for every frame in the dataset
     kgain = np.array([get_kgain(Time(frame.ext_hdr['DATETIME'], scale='utc')) for frame in crmasked_dataset])
     emgain_arr = np.array([frame.ext_hdr['CMDGAIN'] for frame in crmasked_dataset])
     fwcpp_e_arr = np.array([get_fwc_pp_e(Time(frame.ext_hdr['DATETIME'], scale='utc')) for frame in crmasked_dataset])
     fwcem_e_arr = np.array([get_fwc_em_e(Time(frame.ext_hdr['DATETIME'], scale='utc')) for frame in crmasked_dataset])
-    
+
     fwcpp_dn_arr = fwcpp_e_arr / kgain
     fwcem_dn_arr = fwcem_e_arr / kgain
 
     # pick the FWC that will get saturated first, depending on gain
     sat_fwcs = calc_sat_fwc(emgain_arr,fwcpp_dn_arr,fwcem_dn_arr,sat_thresh)
-    
+
     for i,frame in enumerate(crmasked_dataset):
         frame.ext_hdr['FWC_PP_E'] = fwcpp_e_arr[i]
         frame.ext_hdr['FWC_EM_E'] = fwcem_e_arr[i]
@@ -221,7 +200,7 @@
     # and can't handle different 'FWC_EM's for different frames.
     m2 = np.zeros_like(crmasked_cube)
 
-    for i in range(len(crmasked_cube)): 
+    for i in range(len(crmasked_cube)):
         m2[i,:,:] = flag_cosmics(cube=crmasked_cube[i:i+1,:,:],
                         fwc=fwcem_dn_arr[i],
                         sat_thresh=sat_thresh,
