--- conflicted
+++ resolved
@@ -108,16 +108,10 @@
         frame.data = out_frames_data_arr[i]
         frame.err = out_frames_err_arr[i]
         frame.dq = out_frames_dq_arr[i]
-<<<<<<< HEAD
         frame.bias = out_frames_bias_arr[i]
         
-        # Add new error component from this step to each frame using the Image class method
-        frame.add_error_term(new_err_list[i],"prescan_bias_sub")
-=======
-
     # Add new error component from this step to each frame using the Dataset class method
     output_dataset.add_error_term(np.array(new_err_list),"prescan_bias_sub")
->>>>>>> 3285a220
 
     history_msg = "Frames cropped and bias subtracted" if not return_full_frame else "Bias subtracted"
 
