--- conflicted
+++ resolved
@@ -189,11 +189,7 @@
     # update the output dataset with this new dark subtracted data and update the history
     crmasked_dataset.update_after_processing_step(history_msg, new_all_dq=new_all_dq)
 
-<<<<<<< HEAD
     return crmasked_dataset
-=======
-    return input_dataset
->>>>>>> b3173895
 
 def correct_nonlinearity(input_dataset, non_lin_correction):
     """
