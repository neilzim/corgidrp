--- conflicted
+++ resolved
@@ -252,62 +252,6 @@
     if not sat_fwcs == approx(expected):
         raise Exception(f"Saturation full-well capacity calculation incorrect when frames have different fwc_em, fwc_pp, em_gain. \nReturned {sat_fwcs} when {expected} was expected.")
 
-<<<<<<< HEAD
-def test_get_fwc_em_e():
-    """
-    Asserts that FWC_EM is fetched correctly.
-    """
-
-    t_end = Time('2039-12-01 00:00:00', scale='utc')
-
-    # Test that default value returns II&T value
-    fwc_em = get_fwc_em_e()
-    expected = 100000.
-    if not fwc_em == expected :
-        raise Exception(f"get_fwc_em() did not return the II&T value of {expected} for no input.")
-
-    fwc_em = get_fwc_em_e(t_end)
-    expected = 100000.
-    if not fwc_em == expected :
-        raise Exception(f"get_fwc_em() did not return the expected value of {expected} at end of mission.")
-
-def test_get_fwc_pp_e():
-    """
-    Asserts that FWC_PP is fetched correctly.
-    """
-
-    t_end = Time('2039-12-01 00:00:00', scale='utc')
-
-    # Test that default value returns II&T value
-    fwc_pp = get_fwc_pp_e()
-    expected = 90000.
-    if not fwc_pp == expected :
-        raise Exception(f"get_fwc_pp() did not return the II&T value of {expected} for no input.")
-
-    fwc_pp = get_fwc_pp_e(t_end)
-    expected = 90000.
-    if not fwc_pp == expected :
-        raise Exception(f"get_fwc_pp() did not return the expected value of {expected} at end of mission.")
-
-def test_get_kgain():
-    """
-    Asserts that FWC_PP is fetched correctly.
-    """
-
-    t_end = Time('2039-12-01 00:00:00', scale='utc')
-
-    # Test that default value returns II&T value
-    kgain = get_kgain()
-    expected = 8.7
-    if not kgain == expected :
-        raise Exception(f"get_kgain() did not return the II&T value of {expected} for no input.")
-
-    kgain = get_kgain(t_end)
-    expected = 8.7
-    if not kgain == expected :
-        raise Exception(f"get_kgain() did not return the expected value of {expected} at end of mission.")
-=======
->>>>>>> 6f53a4ac
 
 ## Useful constructs from JPL II&T unit tests:
 
